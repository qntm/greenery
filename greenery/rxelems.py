'''
    Because of the circularity between `Pattern`, `Conc` and `Mult`, all three
    need to be in the same source file?
'''

from __future__ import annotations

__all__ = (
    "Conc",
    "Mult",
    "Pattern",
    "from_fsm",
)

from dataclasses import dataclass
from functools import reduce
from typing import Union

<<<<<<< HEAD
from .fsm import Fsm, ANYTHING_ELSE, null, epsilon
from .multiplier import Multiplier, ZERO, QM, ONE, STAR
from .charclass import Charclass, NULLCHARCLASS
from .bound import Bound, INF
=======
from .bound import INF, Bound
from .charclass import NULLCHARCLASS, Charclass
from .fsm import ANYTHING_ELSE, Fsm, alphabet_key, epsilon, null
from .multiplier import ONE, QM, STAR, ZERO, Multiplier
>>>>>>> 8fed50d9


@dataclass(frozen=True)
class Conc():
    '''
        A `Conc` (short for "concatenation") is a tuple of `Mult`s i.e. an
        unbroken string of mults occurring one after the other.
        e.g. abcde[^fg]*h{4}[a-z]+(subpattern)(subpattern2)
        To express the empty string, use an empty `Conc`, Conc().
    '''
    def __init__(self, *mults):
        object.__setattr__(self, "mults", tuple(mults))

    def __eq__(self, other):
        return self.mults == other.mults

    def __hash__(self):
        return hash(self.mults)

    def __repr__(self):
        args = ", ".join(repr(mult) for mult in self.mults)
        return f"Conc({args})"

    def reduce(self):
        if self == NULLCONC:
            return self

        if self.empty():
            return NULLCONC

        # Try recursively reducing our mults
        reduced = tuple(mult.reduce() for mult in self.mults)
        if reduced != self.mults:
            return Conc(*reduced).reduce()

        # strip out mults which can only match the empty string
        for i, mult in enumerate(self.mults):
            if (
                # Conc contains "()" (i.e. a `Mult` containing only a `Pattern`
                # containing the empty string)? That can be removed
                # e.g. "a()b" -> "ab"
                (
                    mult.multiplicand == Pattern(EMPTYSTRING)
                ) \

                # If a `Mult` has an empty multiplicand, we can only match it
                # zero times => empty string => remove it entirely
                # e.g. "a[]{0,3}b" -> "ab"
                or (
                    mult.multiplicand.empty()
                    and mult.multiplier.min == Bound(0)
                ) \

                # Failing that, we have a positive multiplicand which we
                # intend to match zero times. In this case the only possible
                # match is the empty string => remove it
                # e.g. "a[XYZ]{0}b" -> "ab"
                or mult.multiplier == ZERO
            ):
                new = self.mults[:i] + self.mults[i + 1:]
                return Conc(*new).reduce()

        # We might be able to combine some mults together or at least simplify
        # the multiplier on one of them.
        if len(self.mults) > 1:
            for i in range(len(self.mults) - 1):
                r = self.mults[i]
                s = self.mults[i + 1]

                def to_pattern(multiplicand):
                    if isinstance(multiplicand, Pattern):
                        return multiplicand
                    return Pattern(Conc(Mult(multiplicand, ONE)))

                # so we can do intersection
                rm_pattern = to_pattern(r.multiplicand)
                sm_pattern = to_pattern(s.multiplicand)
                rm_sm_intersection = None

                # If R = S, then we can squish the multipliers together
                # e.g. ab?b?c -> ab{0,2}c
                if rm_pattern == sm_pattern:
                    squished = Mult(
                        rm_pattern,
                        r.multiplier + s.multiplier
                    )
                    new = self.mults[:i] + (squished,) + self.mults[i + 2:]
                    return Conc(*new).reduce()

                # If R's language is a subset of S's, then R{a,b}S{c,} reduces
                # to R{a}S{c,}...
                # e.g. \d+\w+ -> \d\w+
                # Do the cheapest checks first
                if r.multiplier.min < r.multiplier.max \
                   and s.multiplier.max == INF:
                    rm_sm_intersection = rm_pattern & sm_pattern
                    if rm_sm_intersection.equivalent(rm_pattern):
                        trimmed = Mult(
                            rm_pattern,
                            Multiplier(r.multiplier.min, r.multiplier.min)
                        )
                        new = self.mults[:i] + \
                            (trimmed, s) + \
                            self.mults[i + 2:]
                        return Conc(*new).reduce()

                # Conversely, if R is superset of S, then R{c,}S{a,b} reduces
                # to R{c,}S{a}.
                # e.g. [ab]+a? -> [ab]+
                # Do the cheapest checks first
                if r.multiplier.max == INF \
                   and s.multiplier.min < s.multiplier.max:
                    if rm_sm_intersection is None:
                        rm_sm_intersection = rm_pattern & sm_pattern
                    if rm_sm_intersection.equivalent(sm_pattern):
                        trimmed = Mult(
                            sm_pattern,
                            Multiplier(s.multiplier.min, s.multiplier.min)
                        )
                        new = self.mults[:i] + \
                            (r, trimmed) + \
                            self.mults[i + 2:]
                        return Conc(*new).reduce()

        # Conc contains (among other things) a *singleton* `Mult` containing
        # `Pattern` with only one internal `Conc`? Flatten out.
        # e.g. "a(d(ab|a*c))" -> "ad(ab|a*c)"
        # BUT NOT "a(d(ab|a*c)){2,}"
        # AND NOT "a(d(ab|a*c)|y)"
        for i, mult in enumerate(self.mults):
            if mult.multiplier == ONE \
               and isinstance(mult.multiplicand, Pattern) \
               and len(mult.multiplicand.concs) == 1:
                (conc,) = mult.multiplicand.concs
                new = self.mults[:i] + conc.mults + self.mults[i + 1:]
                return Conc(*new).reduce()

        return self

    def to_fsm(self, alphabet=None):
        if alphabet is None:
            alphabet = self.alphabet()

        # start with a component accepting only the empty string
        fsm1 = epsilon(alphabet)
        for mult in self.mults:
            fsm1 += mult.to_fsm(alphabet)
        return fsm1

    def alphabet(self):
        return {ANYTHING_ELSE}.union(*[mult.alphabet() for mult in self.mults])

    def empty(self):
        return any(mult.empty() for mult in self.mults)

    def __str__(self):
        return "".join(str(m) for m in self.mults)

    def common(self, other, suffix=False):
        '''
            Return the common prefix of these two `Conc`s; that is, the largest
            `Conc` which can be safely beheaded() from the front of both. The
            result could be `EMPTYSTRING`.
            "ZYAA, ZYBB" -> "ZY"
            "CZ, CZ" -> "CZ"
            "YC, ZC" -> ""

            With the "suffix" flag set, works from the end. E.g.:
            "AAZY, BBZY" -> "ZY"
            "CZ, CZ" -> "CZ"
            "CY, CZ" -> ""
        '''
        mults = []

        indices = range(min(len(self.mults), len(other.mults)))
        # e.g. [0, 1, 2, 3]

        # Work backwards from the end of both `Conc`s instead.
        if suffix:
            indices = [-i - 1 for i in indices]  # e.g. [-1, -2, -3, -4]

        for i in indices:
            x = self.mults[i]
            y = other.mults[i]
            common = x.common(y)

            # Happens when multiplicands disagree (e.g. "A.common(B)") or if
            # the multiplicand is shared but the common multiplier is `ZERO`
            # (e.g. "ABZ*.common(CZ)".)
            if common.multiplier == ZERO:
                break

            mults.append(common)

            # If we did not remove the entirety of both mults, we cannot
            # continue.
            if common != x or common != y:
                break

        if suffix:
            mults = reversed(mults)

        return Conc(*mults)

    def dock(self, other):
        '''
            Subtract another `Conc` from this one.
            This is the opposite of concatenation.
            For example, if ABC + DEF = ABCDEF,
            then logically ABCDEF - DEF = ABC.
        '''

        # e.g. self has mults at indices [0, 1, 2, 3, 4, 5, 6] len=7
        # e.g. other has mults at indices [0, 1, 2] len=3
        new = list(self.mults)
        for i in reversed(range(len(other.mults))):  # [2, 1, 0]
            # e.g. i = 1, j = 7 - 3 + 1 = 5
            j = len(self.mults) - len(other.mults) + i
            new[j] = new[j].dock(other.mults[i])

            if new[j].multiplier == ZERO:
                # omit that `Mult` entirely since it has been factored out
                del new[j]

            # If the subtraction is incomplete but there is more to
            # other.mults, then we have a problem. For example, "ABC{2} - BC"
            # subtracts the C successfully but leaves something behind,
            # then tries to subtract the B too, which isn't possible
            else:
                if i != 0:
                    raise Exception(
                        f"Can't subtract {repr(other)} from {repr(self)}"
                    )

        return Conc(*new)

    def behead(self, other):
        '''
            As with dock() but the other way around. For example, if
            ABC + DEF = ABCDEF, then ABCDEF.behead(AB) = CDEF.
        '''
        # Observe that FEDCBA - BA = FEDC.
        return self.reversed().dock(other.reversed()).reversed()

    def reversed(self):
        return Conc(*[mult.reversed() for mult in reversed(self.mults)])


def from_fsm(f: Fsm):
    '''
        Turn the supplied finite state machine into a `Pattern`. This is
        accomplished using the Brzozowski algebraic method.
    '''
    # Make sure the supplied alphabet is kosher. It must contain only single-
    # character strings or `ANYTHING_ELSE`.
    for symbol in f.alphabet:
        if symbol is ANYTHING_ELSE:
            continue
        if isinstance(symbol, str) and len(symbol) == 1:
            continue
        raise Exception(
            f"Symbol {repr(symbol)} cannot be used in a regular expression"
        )

    # We need a new state not already used
    outside = object()

    # The set of strings that would be accepted by this FSM if you started
    # at state i is represented by the regex R_i.
    # If state i has a sole transition "a" to state j, then we know
    # R_i = a R_j.
    # If state i is final, then the empty string is also accepted by this
    # regex.
    # And so on...

    # From this we can build a set of simultaneous equations in len(f.states)
    # variables. This system is easily solved for all variables, but we only
    # need one: R_a, where a is the starting state.

    # The first thing we need to do is organise the states into order of depth,
    # so that when we perform our back-substitutions, we can start with the
    # last (deepest) state and therefore finish with R_a.
    states = [f.initial]
    i = 0
    while i < len(states):
        current = states[i]
        if current in f.map:
            for symbol in sorted(f.map[current]):
                next = f.map[current][symbol]
                if next not in states:
                    states.append(next)
        i += 1

    # Our system of equations is represented like so:
    brz = {}
    for a in f.states:
        brz[a] = {}
        for b in f.states:
            brz[a][b] = NULLPATTERN

        if a in f.finals:
            brz[a][outside] = Pattern(EMPTYSTRING)
        else:
            brz[a][outside] = NULLPATTERN

    # Populate it with some initial data.
    for a in f.map:
        for symbol in f.map[a]:
            b = f.map[a][symbol]
            if symbol is ANYTHING_ELSE:
                charclass = ~Charclass(f.alphabet - {ANYTHING_ELSE})
            else:
                charclass = Charclass({symbol})

            brz[a][b] = Pattern(
                *brz[a][b].concs,
                Conc(Mult(charclass, ONE))
            ).reduce()

    # Now perform our back-substitution
    for i in reversed(range(len(states))):
        a = states[i]

        # Before the equation for R_a can be substituted into the other
        # equations, we need to resolve the self-transition (if any).
        # e.g.    R_a = 0 R_a |   1 R_b |   2 R_c
        # becomes R_a =         0*1 R_b | 0*2 R_c
        loop = Mult(brz[a][a], STAR)  # i.e. "0*"
        del brz[a][a]

        for right in brz[a]:
            brz[a][right] = Pattern(
                Conc(
                    loop,
                    Mult(brz[a][right], ONE)
                )
            ).reduce()

        # Note: even if we're down to our final equation, the above step still
        # needs to be performed before anything is returned.

        # Now we can substitute this equation into all of the previous ones.
        for j in range(i):
            b = states[j]

            # e.g. substituting R_a =  0*1 R_b |      0*2 R_c
            # into              R_b =    3 R_a |        4 R_c | 5 R_d
            # yields            R_b = 30*1 R_b | (30*2|4) R_c | 5 R_d
            univ = brz[b][a]  # i.e. "3"
            del brz[b][a]

            for right in brz[a]:
                brz[b][right] = Pattern(
                    *brz[b][right].concs,
                    Conc(
                        Mult(univ, ONE),
                        Mult(brz[a][right], ONE)
                    )
                ).reduce()

    return brz[f.initial][outside].reduce()


def call_fsm(method):
    '''
        Take a method which acts on 0 or more regular expression objects...
        return a new method which simply converts them all to FSMs, calls the
        FSM method on them instead, then converts the result back to a regular
        expression. We do this for several of the more annoying operations.
    '''
    fsm_method = getattr(Fsm, method.__name__)

    def new_method(*elems):
        alphabet = set().union(*[elem.alphabet() for elem in elems])
        return from_fsm(fsm_method(*[elem.to_fsm(alphabet) for elem in elems]))
    return new_method


@dataclass(frozen=True)
class Pattern:
    '''
        A `Pattern` (also known as an "alt", short for "alternation") is a
        set of `Conc`s. A `Pattern` expresses multiple alternate possibilities.
        When written out as a regex, these would separated by pipes. A
        `Pattern` containing no possibilities is possible and represents a
        regular expression matching no strings whatsoever (there is no
        conventional string form for this).

        e.g. "abc|def(ghi|jkl)" is an alt containing two `Conc`s: "abc" and
        "def(ghi|jkl)". The latter is a `Conc` containing four `Mult`s: "d",
        "e", "f" and "(ghi|jkl)". The latter in turn is a `Mult` consisting of
        an upper bound 1, a lower bound 1, and a multiplicand which is a new
        subpattern, "ghi|jkl". This new subpattern again consists of two
        `Conc`s: "ghi" and "jkl".
    '''
    def __init__(self, *concs):
        object.__setattr__(self, "concs", frozenset(concs))

    def __eq__(self, other):
        return isinstance(other, Pattern) and self.concs == other.concs

    def __hash__(self):
        return hash(self.concs)

    def __repr__(self):
        args = ", ".join(repr(conc) for conc in self.concs)
        return f"Pattern({args})"

    def alphabet(self):
        return {ANYTHING_ELSE}.union(*[c.alphabet() for c in self.concs])

    def empty(self):
        return all(conc.empty() for conc in self.concs)

    def intersection(self, other):
        # A deceptively simple method for an astoundingly difficult operation
        alphabet = self.alphabet() | other.alphabet()

        # Which means that we can build finite state machines sharing that
        # alphabet
        combined = self.to_fsm(alphabet) & other.to_fsm(alphabet)
        return from_fsm(combined)

    def __and__(self, other):
        return self.intersection(other)

    @call_fsm
    def difference(*elems):
        '''
            Return a regular expression which matches any string which `self`
            matches but none of the strings which `other` matches.
        '''
        pass

    def __sub__(self, other):
        return self.difference(other)

    def union(self, other):
        return Pattern(*(self.concs | other.concs))

    def __or__(self, other):
        return self.union(other)

    def __str__(self):
        if len(self.concs) == 0:
            raise Exception(f"Can't serialise {repr(self)}")
        return "|".join(sorted(str(conc) for conc in self.concs))

    def reduce(self):
        if self == NULLPATTERN:
            return self

        if self.empty():
            return NULLPATTERN

        # Try recursively reducing our internal `Conc`s.
        reduced = frozenset(c.reduce() for c in self.concs)
        if reduced != self.concs:
            return Pattern(*reduced).reduce()

        # If one of our internal concs is empty, remove it
        for conc in self.concs:
            if conc.empty():
                new = self.concs - {conc}
                return Pattern(*new).reduce()

        # If we have just one `Conc` with just one `Mult` with a multiplier of
        # 1, and the multiplicand is a `Pattern`, pull that up
        if len(self.concs) == 1:
            (conc,) = self.concs
            if len(conc.mults) == 1 \
               and conc.mults[0].multiplier == ONE \
               and isinstance(conc.mults[0].multiplicand, Pattern):
                return conc.mults[0].multiplicand.reduce()

        # If this `Pattern` contains several `Conc`s each containing just 1
        # `Mult` and their multiplicands agree, we may be able to merge the
        # multipliers.
        # e.g. "a{1,2}|a{3,4}|bc" -> "a{1,4}|bc"
        oldconcs = list(self.concs)  # so we can index the things
        for i in range(len(oldconcs)):
            conc1 = oldconcs[i]
            if len(conc1.mults) != 1:
                continue
            multiplicand1 = conc1.mults[0].multiplicand
            for j in range(i + 1, len(oldconcs)):
                conc2 = oldconcs[j]
                if len(conc2.mults) != 1:
                    continue
                multiplicand2 = conc2.mults[0].multiplicand
                if multiplicand2 != multiplicand1:
                    continue
                multiplicand = multiplicand1
                multiplier1 = conc1.mults[0].multiplier
                multiplier2 = conc2.mults[0].multiplier
                if not multiplier1.canunion(multiplier2):
                    continue
                multiplier = multiplier1 | multiplier2
                newconcs = \
                    oldconcs[:i] + \
                    oldconcs[i + 1:j] + \
                    oldconcs[j + 1:] + \
                    [Conc(Mult(multiplicand, multiplier))]
                return Pattern(*newconcs).reduce()

        # If this `Pattern` contains several `Conc`s each containing just 1
        # `Mult` each containing just a `Charclass`, with a multiplier of 1,
        # then we can merge those `Charclass`es together.
        # e.g. "0|[1-9]|ab" -> "[0-9]|ab"
        merged_charclass = NULLCHARCLASS
        num_merged = 0
        rest = []
        for conc in self.concs:
            if len(conc.mults) == 1 \
               and conc.mults[0].multiplier == ONE \
               and isinstance(conc.mults[0].multiplicand, Charclass):
                merged_charclass |= conc.mults[0].multiplicand
                num_merged += 1
            else:
                rest.append(conc)
        if num_merged >= 2:
            rest.append(Conc(Mult(merged_charclass, ONE)))
            return Pattern(*rest).reduce()

        # If one of the present `Pattern`'s `Conc`s is the empty string...
        if EMPTYSTRING in self.concs:
            for conc in self.concs:
                # ...and there is another `Conc`
                # with a single `Mult` whose lower bound is 0...
                if len(conc.mults) == 1 \
                   and conc.mults[0].multiplier.min == Bound(0):
                    # Then we can omit the empty string.
                    # E.g. "|(ab)*|def" => "(ab)*|def".
                    rest = self.concs - {EMPTYSTRING}
                    return Pattern(*rest).reduce()

            for conc in self.concs:
                # ...and there is another `Conc`
                # with a single `Mult` whose lower bound is 1...
                if len(conc.mults) == 1 \
                   and conc.mults[0].multiplier.min == Bound(1):
                    # Then we can merge the empty string into that.
                    # E.g. "|(ab)+|def" => "(ab)*|def".
                    merged_conc = Conc(
                        Mult(
                            conc.mults[0].multiplicand,
                            conc.mults[0].multiplier * QM
                        )
                    )
                    rest = self.concs - {EMPTYSTRING, conc} | {merged_conc}
                    return Pattern(*rest).reduce()

        # If the present `Pattern`'s `Conc`s all have a common prefix, split
        # that out. This increases the depth of the object
        # but it is still arguably simpler/ripe for further reduction
        # e.g. "abc|ade" -> a(bc|de)"
        if len(self.concs) > 1:
            prefix = self._commonconc()
            if prefix != EMPTYSTRING:
                leftovers = self.behead(prefix)
                mults = prefix.mults + (Mult(leftovers, ONE),)
                return Pattern(Conc(*mults)).reduce()

            # Same but for suffixes.
            # e.g. "xyz|stz -> (xy|st)z"
            suffix = self._commonconc(suffix=True)
            if suffix != EMPTYSTRING:
                leftovers = self.dock(suffix)
                mults = (Mult(leftovers, ONE),) + suffix.mults
                return Pattern(Conc(*mults)).reduce()

        return self

    @call_fsm
    def symmetric_difference(*elems):
        '''
            Return a regular expression matching only the strings recognised by
            `self` or `other` but not both.
        '''
        pass

    def __xor__(self, other):
        return self.symmetric_difference(other)

    def dock(self, other):
        '''
            The opposite of concatenation. Remove a common suffix from the
            present `Pattern`; that is, from each of its constituent concs.

            AYZ|BYZ|CYZ - YZ -> A|B|C.
        '''
        return Pattern(*[conc.dock(other) for conc in self.concs])

    def behead(self, other):
        '''
            Like dock() but the other way around. Remove a common prefix from
            the present `Pattern`; that is, from each of its constituent concs.

            ZA|ZB|ZC.behead(Z) -> A|B|C
        '''
        return Pattern(*[conc.behead(other) for conc in self.concs])

    def _commonconc(self, suffix=False):
        '''
            Find the longest `Conc` which acts as prefix to every `Conc` in
            this `Pattern`. This could be `EMPTYSTRING`. Return the common
            prefix along with all the leftovers after truncating that common
            prefix from each `Conc`.

            "ZA|ZB|ZC" -> "Z", "(A|B|C)"
            "ZA|ZB|ZC|Z" -> "Z", "(A|B|C|)"
            "CZ|CZ" -> "CZ", "()"

            If "suffix" is True, the same result but for suffixes.
        '''
        if len(self.concs) == 0:
            raise Exception(f"Can't call _commonconc on {repr(self)}")

        return reduce(
            lambda x, y: x.common(y, suffix=suffix),
            self.concs
        )

    def to_fsm(self, alphabet=None):
        if alphabet is None:
            alphabet = self.alphabet()

        fsm1 = null(alphabet)
        for conc in self.concs:
            fsm1 |= conc.to_fsm(alphabet)
        return fsm1

    def reversed(self):
        return Pattern(*(c.reversed() for c in self.concs))

    def copy(self):
        '''
            For completeness only, since `set.copy()` also exists. `Pattern`s
            are immutable, so I can see only very odd reasons to need this
        '''
        return Pattern(*self.concs)

    def equivalent(self, other):
        '''
            Two `Pattern`s are equivalent if they recognise the same strings.
            Note that in the general case this is actually quite an intensive
            calculation, but far from unsolvable, as we demonstrate here:
        '''
        return self.to_fsm().equivalent(other.to_fsm())

    def times(self, multiplier):
        '''
            Equivalent to repeated concatenation. Multiplier consists of a
            minimum and a maximum; maximum may be infinite (for Kleene star
            closure). Call using "a = b * qm"
        '''
        return Pattern(Conc(Mult(self, multiplier)))

    def __mul__(self, multiplier):
        return self.times(multiplier)

    @call_fsm
    def everythingbut(self):
        '''
            Return a `Pattern` which will match any string not matched by
            `self`, and which will not match any string matched by `self`.
            Another task which is very difficult in general (and typically
            returns utter garbage when actually printed), but becomes trivial
            to code thanks to FSM routines.
        '''
        pass

    def derive(self, string):
        return from_fsm(self.to_fsm().derive(string))

    def isdisjoint(self, other):
        '''
            Treat `self` and `other` as sets of strings and see if they are
            disjoint
        '''
        return self.to_fsm().isdisjoint(other.to_fsm())

    def matches(self, string):
        return self.to_fsm().accepts(string)

    def __contains__(self, string):
        '''
            This lets you use the syntax `"a" in pattern` to see whether the
            string "a" is in the set of strings matched by `pattern`.
        '''
        return self.matches(string)

    def __reversed__(self):
        return self.reversed()

    def cardinality(self):
        '''
            Consider the regular expression as a set of strings and return the
            cardinality of that set, or raise an OverflowError if there are
            infinitely many.
        '''
        # There is no way to do this other than converting to an FSM, because
        # the `Pattern` may allow duplicate routes, such as "a|a".
        return self.to_fsm().cardinality()

    def __len__(self):
        return self.cardinality()

    def strings(self, otherchar=None):
        '''
            Each time next() is called on this iterator, a new string is
            returned which this `Pattern` can match. `StopIteration`
            is raised once all such strings have been returned, although a
            regex with a * in may match infinitely many strings.
        '''

        # In the case of a regex like "[^abc]", there are infinitely many
        # (well, a very large finite number of) single characters which will
        # match. It's not productive to iterate over all of these giving every
        # single example. You must supply your own "otherchar" to stand in for
        # all of these possibilities.
        for string in self.to_fsm().strings():

            # Have to represent `ANYTHING_ELSE` somehow.
            if ANYTHING_ELSE in string:
                if otherchar is None:
                    raise Exception("Please choose an `otherchar`")
                string = [
                    otherchar if char is ANYTHING_ELSE else char
                    for char in string
                ]

            yield "".join(string)

    def __iter__(self):
        '''
            This allows you to do `for string in pattern` as a list
            comprehension!
        '''
        return self.strings()


@dataclass(frozen=True)
class Mult:
    '''
        A `Mult` is a combination of a multiplicand with a multiplier (a min
        and a max). The vast majority of characters in regular expressions
        occur without a specific multiplier, which is implicitly equivalent to
        a min of 1 and a max of 1, but many more have explicit multipliers like
        "*" (min = 0, max = INF) and so on.

        e.g. a, b{2}, c?, d*, [efg]{2,5}, f{2,}, (anysubpattern)+, .*, ...
    '''
    multiplicand: Union[Charclass, Pattern]
    multiplier: Multiplier

    def __eq__(self, other):
        return isinstance(other.multiplicand, type(self.multiplicand)) \
               and self.multiplicand == other.multiplicand \
               and self.multiplier == other.multiplier

    def __hash__(self):
        return hash((self.multiplicand, self.multiplier))

    def __repr__(self):
        return f"Mult({repr(self.multiplicand)}, {repr(self.multiplier)})"

    def dock(self, other):
        '''
            "Dock" another `Mult` from this one (i.e. remove part of the tail)
            and return the result. The reverse of concatenation. This is a lot
            trickier.
            e.g. a{4,5} - a{3} = a{1,2}
        '''
        if other.multiplicand != self.multiplicand:
            raise Exception(
                f"Can't subtract {repr(other)} from {repr(self)}"
            )
        return Mult(self.multiplicand, self.multiplier - other.multiplier)

    def common(self, other):
        '''
            Return the common part of these two mults. This is the largest
            `Mult` which can be safely subtracted from both the originals. The
            multiplier on this `Mult` could be `ZERO`: this is the case if, for
            example, the multiplicands disagree.
        '''
        if self.multiplicand == other.multiplicand:
            return Mult(
                self.multiplicand,
                self.multiplier.common(other.multiplier)
            )

        # Multiplicands disagree, no common part at all.
        return Mult(NULLCHARCLASS, ZERO)

    def alphabet(self):
        return {ANYTHING_ELSE} | self.multiplicand.alphabet()

    def empty(self):
        return self.multiplicand.empty() and self.multiplier.min > Bound(0)

    def reduce(self):
        if self == NULLMULT:
            return self

        # Can't match anything: reduce to empty `Mult`
        if self.empty():
            return NULLMULT

        # Try recursively reducing our multiplicand
        reduced = self.multiplicand.reduce()
        if reduced != self.multiplicand:
            return Mult(reduced, self.multiplier).reduce()

        # If our multiplicand is a `Pattern` containing an empty `Conc`
        # we can pull that "optional" bit out into our own multiplier
        # instead.
        # e.g. (A|B|C|) -> (A|B|C)?
        # e.g. (A|B|C|){2} -> (A|B|C){0,2}
        if isinstance(self.multiplicand, Pattern) \
           and EMPTYSTRING in self.multiplicand.concs \
           and self.multiplier.canmultiplyby(QM):
            return Mult(
                Pattern(
                    *filter(
                        lambda conc: len(conc.mults) != 0,
                        self.multiplicand.concs
                    )
                ),
                self.multiplier * QM,
            ).reduce()

        # If our multiplicand is a `Pattern` containing a single `Conc`
        # containing a single `Mult`, we can scrap the `Pattern` in favour of
        # that `Mult`'s multiplicand
        # e.g. ([ab])* -> [ab]*
        # e.g. ((a))* -> (a)* -> a*
        # NOTE: this logic lives here at the `Mult` level, NOT in
        # `Pattern.reduce` because we want to return another `Mult` (same type)
        if isinstance(self.multiplicand, Pattern) \
           and len(self.multiplicand.concs) == 1:
            (conc,) = self.multiplicand.concs
            if len(conc.mults) == 1 \
               and conc.mults[0].multiplier.canmultiplyby(self.multiplier):
                return Mult(
                    conc.mults[0].multiplicand,
                    conc.mults[0].multiplier * self.multiplier
                ).reduce()

        # no reduction possible
        return self

    def __str__(self):
        if isinstance(self.multiplicand, Pattern):
            return f"({str(self.multiplicand)}){str(self.multiplier)}"
        if isinstance(self.multiplicand, Charclass):
            return f"{str(self.multiplicand)}{str(self.multiplier)}"
        raise Exception(f"Unknown type {str(type(self.inner))}")

    def to_fsm(self, alphabet=None):
        if alphabet is None:
            alphabet = self.alphabet()

        # worked example: (min, max) = (5, 7) or (5, INF)
        # (mandatory, optional) = (5, 2) or (5, INF)

        unit = self.multiplicand.to_fsm(alphabet)
        # accepts e.g. "ab"

        # accepts "ababababab"
        mandatory = unit * self.multiplier.mandatory.v

        # unlimited additional copies
        if self.multiplier.optional == INF:
            optional = unit.star()
            # accepts "(ab)*"

        else:
            optional = epsilon(alphabet) | unit
            # accepts "(ab)?"

            optional *= self.multiplier.optional.v
            # accepts "(ab)?(ab)?"

        return mandatory + optional

    def reversed(self):
        return Mult(self.multiplicand.reversed(), self.multiplier)


NULLMULT = Mult(NULLCHARCLASS, ONE)
NULLCONC = Conc(NULLMULT)
EMPTYSTRING = Conc()
NULLPATTERN = Pattern(NULLCONC)<|MERGE_RESOLUTION|>--- conflicted
+++ resolved
@@ -16,17 +16,10 @@
 from functools import reduce
 from typing import Union
 
-<<<<<<< HEAD
-from .fsm import Fsm, ANYTHING_ELSE, null, epsilon
-from .multiplier import Multiplier, ZERO, QM, ONE, STAR
-from .charclass import Charclass, NULLCHARCLASS
-from .bound import Bound, INF
-=======
 from .bound import INF, Bound
 from .charclass import NULLCHARCLASS, Charclass
-from .fsm import ANYTHING_ELSE, Fsm, alphabet_key, epsilon, null
+from .fsm import ANYTHING_ELSE, Fsm, epsilon, null
 from .multiplier import ONE, QM, STAR, ZERO, Multiplier
->>>>>>> 8fed50d9
 
 
 @dataclass(frozen=True)
