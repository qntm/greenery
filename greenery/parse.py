--- conflicted
+++ resolved
@@ -1,19 +1,12 @@
 from __future__ import annotations
 
-<<<<<<< HEAD
-from .bound import Bound, INF
-from .charclass import Charclass, shorthand, escapes
-=======
 __all__ = (
     "parse",
     "NoMatch",
 )
 
-from typing import Tuple
-
 from .bound import INF, Bound
 from .charclass import Charclass, escapes, shorthand
->>>>>>> 8fed50d9
 from .multiplier import Multiplier, symbolic
 from .rxelems import Conc, Mult, Pattern
 
