--- conflicted
+++ resolved
@@ -711,14 +711,8 @@
         assert copy(x) is x
 
 
-<<<<<<< HEAD
-def test_oblivion_crawl(a: FixtureA) -> None:
+def test_oblivion_crawl() -> None:
     # Old test from when we used to have a suppressed/secret "oblivion state"
-=======
-def test_oblivion_crawl() -> None:
-    # When crawling a new FSM, we should avoid generating an oblivion state.
-    # `abc` has no oblivion state... all the results should not as well!
->>>>>>> e31bcef2
     abc = Fsm(
         alphabet={"a", "b", "c"},
         states={0, 1, 2, 3, 4},
