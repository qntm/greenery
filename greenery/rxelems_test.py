from __future__ import annotations

import pickle
import time
from typing import Any

import pytest

from .charclass import DIGIT, WORDCHAR
from .fsm import ANYTHING_ELSE, Fsm
from .parse import parse
from .rxelems import from_fsm

# pylint: disable=compare-to-empty-string
# pylint: disable=invalid-name
# pylint: disable=too-many-lines

if __name__ == "__main__":
    raise RuntimeError(
        "Test files can't be run directly. Use `python -m pytest greenery`"
    )


###############################################################################
# Stringification tests


def test_charclass_str() -> None:
    # Arbitrary ranges
    assert str(parse("[\\w:;<=>?@\\[\\\\\\]\\^`]")) == "[0-z]"
    # pylint: disable-next=fixme
    # TODO: what if \d is a proper subset of `chars`?

    # escape sequences are not preserved
    assert str(parse("\\x09")) == "\\t"

    # Printing ASCII control characters? You should get hex escapes
    assert str(parse("\\x00")) == "\\x00"


def test_parse_str_round_trip() -> None:
    # not "a[ab]b"
    assert str(parse("a.b")) == "a.b"
    assert str(parse("\\d{4}")) == "\\d{4}"
    assert str(parse("a.b()()")) == "a.b()()"


###############################################################################
# Test to_fsm() and alphabet-related functionality


def test_alphabet() -> None:
    # `.alphabet()` should include `ANYTHING_ELSE`
    assert parse("").alphabet() == {ANYTHING_ELSE}


def test_pattern_fsm() -> None:
    # "a[^a]"
    anota = parse("a[^a]").to_fsm()
    assert len(anota.states) == 4
    assert not anota.accepts("a")
    assert not anota.accepts(["a"])
    assert not anota.accepts("b")
    assert not anota.accepts(["b"])
    assert not anota.accepts("aa")
    assert not anota.accepts(["a", "a"])
    assert anota.accepts("ab")
    assert anota.accepts(["a", "b"])
    assert anota.accepts(["a", ANYTHING_ELSE])
    assert not anota.accepts("ba")
    assert not anota.accepts("bb")

    # "0\\d"
    zeroD = parse("0\\d").to_fsm(DIGIT.chars)
    assert zeroD.accepts("01")
    assert not zeroD.accepts("10")

    # "\\d{2}"
    d2 = parse("\\d{2}").to_fsm(DIGIT.chars)
    assert not d2.accepts("")
    assert not d2.accepts("1")
    assert d2.accepts("11")
    assert not d2.accepts("111")

    # abc|def(ghi|jkl)
    conventional = parse("abc|def(ghi|jkl)").to_fsm(WORDCHAR.chars)
    assert not conventional.accepts("a")
    assert not conventional.accepts("ab")
    assert conventional.accepts("abc")
    assert not conventional.accepts("abcj")
    assert conventional.accepts("defghi")
    assert conventional.accepts("defjkl")


def test_fsm() -> None:
    # You should be able to to_fsm() a single regular expression element
    # without supplying a specific alphabet. That should be determinable from
    # context.
    assert parse("a.b").to_fsm().accepts("acb")

    bad = parse("0{2}|1{2}").to_fsm({"0", "1", ANYTHING_ELSE})
    assert bad.accepts("00")
    assert bad.accepts("11")
    assert not bad.accepts("01")

    bad = parse("0{2}|1{2}").to_fsm()
    assert bad.accepts("00")
    assert bad.accepts("11")
    assert not bad.accepts("01")


def test_bug_28() -> None:
    # Starification was broken in FSMs
    assert not parse("(ab*)").to_fsm().star().accepts("bb")
    assert not parse("(ab*)*").to_fsm().accepts("bb")


###############################################################################
# Test matches(). Quite sparse at the moment


def test_wildcards_in_charclasses() -> None:
    # Allow "\w", "\d" and "\s" in `Charclass`es
    assert parse("[\\w~]*").matches("a0~")
    assert parse("[\\da]*").matches("0129a")
    assert parse("[\\s]+").matches(" \t \t ")


def test_block_comment_regex() -> None:
    # I went through several incorrect regexes for C block comments. Here we
    # show why the first few attempts were incorrect
    a = parse("/\\*(([^*]|\\*+[^*/])*)\\*/")
    assert a.matches("/**/")
    assert not a.matches("/***/")
    assert not a.matches("/****/")

    b = parse("/\\*(([^*]|\\*[^/])*)\\*/")
    assert b.matches("/**/")
    assert not b.matches("/***/")
    assert b.matches("/****/")

    c = parse("/\\*(([^*]|\\*+[^*/])*)\\*+/")
    assert c.matches("/**/")
    assert c.matches("/***/")
    assert c.matches("/****/")


def test_named_groups() -> None:
    a = parse("(?P<ng1>abc)")
    assert a.matches("abc")


def test_in() -> None:
    assert "a" in parse("a")
    assert "abcdsasda" in parse("\\w{4,10}")
    assert "abc" in parse("abc|def(ghi|jkl)")


###############################################################################
# Test string generators


def test_charclass_gen() -> None:
    gen = parse("[xyz]").strings()
    assert next(gen) == "x"
    assert next(gen) == "y"
    assert next(gen) == "z"

    with pytest.raises(StopIteration):
        next(gen)


def test_mult_gen() -> None:
    # One term
    gen = parse("[ab]").strings()
    assert next(gen) == "a"
    assert next(gen) == "b"

    with pytest.raises(StopIteration):
        next(gen)

    # No terms
    gen = parse("[ab]{0}").strings()
    assert next(gen) == ""

    with pytest.raises(StopIteration):
        next(gen)

    # Many terms
    gen = parse("[ab]*").strings()
    assert next(gen) == ""
    assert next(gen) == "a"
    assert next(gen) == "b"
    assert next(gen) == "aa"
    assert next(gen) == "ab"
    assert next(gen) == "ba"
    assert next(gen) == "bb"
    assert next(gen) == "aaa"


def test_conc_generator() -> None:
    gen = parse("[ab][cd]").strings()
    assert next(gen) == "ac"
    assert next(gen) == "ad"
    assert next(gen) == "bc"
    assert next(gen) == "bd"

    with pytest.raises(StopIteration):
        next(gen)


def test_pattern_generator() -> None:
    gen = parse("[ab]|[cde]").strings()
    assert next(gen) == "a"
    assert next(gen) == "b"
    assert next(gen) == "c"
    assert next(gen) == "d"
    assert next(gen) == "e"

    with pytest.raises(StopIteration):
        next(gen)

    # more complex
    gen = parse("abc|def(ghi|jkl)").strings()
    assert next(gen) == "abc"
    assert next(gen) == "defghi"
    assert next(gen) == "defjkl"

    gen = parse("[0-9a-fA-F]{3,10}").strings()
    assert next(gen) == "000"
    assert next(gen) == "001"
    assert next(gen) == "002"


def test_infinite_generation() -> None:
    # Infinite generator, flummoxes both depth-first and breadth-first searches
    gen = parse("a*b*").strings()
    assert next(gen) == ""
    assert next(gen) == "a"
    assert next(gen) == "b"
    assert next(gen) == "aa"
    assert next(gen) == "ab"
    assert next(gen) == "bb"
    assert next(gen) == "aaa"
    assert next(gen) == "aab"
    assert next(gen) == "abb"
    assert next(gen) == "bbb"
    assert next(gen) == "aaaa"


def test_wildcard_generator() -> None:
    # Generator needs to handle wildcards as well. Wildcards come last.
    gen = parse("a.b").strings(otherchar="*")
    assert next(gen) == "aab"
    assert next(gen) == "abb"
    assert next(gen) == "a*b"

    with pytest.raises(StopIteration):
        next(gen)


def test_forin() -> None:
    assert tuple(parse("abc|def(ghi|jkl)")) == ("abc", "defghi", "defjkl")


###############################################################################
# Test cardinality() and len()


def test_cardinality() -> None:
    # pylint: disable-next=compare-to-zero
    assert parse("[]").cardinality() == 0
    assert parse("[]?").cardinality() == 1
    assert parse("[]{0,6}").cardinality() == 1
    assert parse("[ab]{3}").cardinality() == 8
    assert parse("[ab]{2,3}").cardinality() == 12
    assert len(parse("abc|def(ghi|jkl)")) == 3

    with pytest.raises(OverflowError):
        len(parse(".*"))


###############################################################################


def test_copy() -> None:
    x = parse("abc|def(ghi|jkl)")
    assert x.copy() == x


###############################################################################
# Test from_fsm()


def test_dot() -> None:
    # not "a[ab]b"
    assert str(from_fsm(parse("a.b").to_fsm())) == "a.b"


def test_abstar() -> None:
    # Buggggs.
    abstar = Fsm(
        alphabet={"a", ANYTHING_ELSE, "b"},
        states={0, 1},
        initial=0,
        finals={0},
        map={
            0: {"a": 0, ANYTHING_ELSE: 1, "b": 0},
            1: {"a": 1, ANYTHING_ELSE: 1, "b": 1},
        },
    )
    assert str(from_fsm(abstar)) == "[ab]*"


def test_adotb() -> None:
    adotb = Fsm(
        alphabet={"a", ANYTHING_ELSE, "b"},
        states={0, 1, 2, 3, 4},
        initial=0,
        finals={4},
        map={
            0: {"a": 2, ANYTHING_ELSE: 1, "b": 1},
            1: {"a": 1, ANYTHING_ELSE: 1, "b": 1},
            2: {"a": 3, ANYTHING_ELSE: 3, "b": 3},
            3: {"a": 1, ANYTHING_ELSE: 1, "b": 4},
            4: {"a": 1, ANYTHING_ELSE: 1, "b": 1},
        },
    )
    assert str(from_fsm(adotb)) == "a.b"


def test_rxelems_recursion_error() -> None:
    # Catch a recursion error
    assert (
        str(
            from_fsm(
                Fsm(
                    alphabet={"0", "1"},
                    states={0, 1, 2, 3},
                    initial=3,
                    finals={1},
                    map={
                        0: {"0": 1, "1": 1},
                        1: {"0": 2, "1": 2},
                        2: {"0": 2, "1": 2},
                        3: {"0": 0, "1": 2},
                    },
                )
            )
        )
        == "0[01]"
    )


def test_even_star_bug1() -> None:
    # Bug fix. This is a(a{2})* (i.e. accepts an odd number of "a" chars in a
    # row), but when from_fsm() is called, the result is "a+". Turned out to be
    # a fault in the rxelems.multiplier.__mul__() routine
    elesscomplex = Fsm(
        alphabet={"a"},
        states={0, 1},
        initial=0,
        finals={1},
        map={
            0: {"a": 1},
            1: {"a": 0},
        },
    )
    assert not elesscomplex.accepts("")
    assert elesscomplex.accepts("a")
    assert not elesscomplex.accepts("aa")
    assert elesscomplex.accepts("aaa")
    elesscomplex_pat = from_fsm(elesscomplex)
    assert str(elesscomplex_pat) in {"a(a{2})*", "(a{2})*a"}
    elesscomplex = elesscomplex_pat.to_fsm()
    assert not elesscomplex.accepts("")
    assert elesscomplex.accepts("a")
    assert not elesscomplex.accepts("aa")
    assert elesscomplex.accepts("aaa")
    gen = elesscomplex.strings()
    assert next(gen) == ["a"]
    assert next(gen) == ["a", "a", "a"]
    assert next(gen) == ["a", "a", "a", "a", "a"]
    assert next(gen) == ["a", "a", "a", "a", "a", "a", "a"]


def test_binary_3() -> None:
    # Binary numbers divisible by 3.
    # Disallows the empty string
    # Allows "0" on its own, but not leading zeroes.
    div3 = from_fsm(
        Fsm(
            alphabet={"0", "1"},
            states={"initial", "zero", 0, 1, 2, None},
            initial="initial",
            finals={"zero", 0},
            map={
                "initial": {"0": "zero", "1": 1},
                "zero": {"0": None, "1": None},
                0: {"0": 0, "1": 1},
                1: {"0": 2, "1": 0},
                2: {"0": 1, "1": 2},
                None: {"0": None, "1": None},
            },
        )
    )
    assert str(parse("(0|1)").reduce()) == "[01]"
    assert str(parse("(0|12)").reduce()) == "0|12"
    assert str(parse("(0|1(01*0|10*1)*10*)").reduce()) == "0|1(01*0|10*1)*10*"
    assert str(div3) == "0|1(01*0|10*1)*10*"
    gen = div3.strings()
    assert next(gen) == "0"
    assert next(gen) == "11"
    assert next(gen) == "110"
    assert next(gen) == "1001"
    assert next(gen) == "1100"


def test_base_N() -> None:
    # Machine accepts only numbers in selected base (e.g. 2, 10) that are
    # divisible by N (e.g. 3, 7).
    # "0" alone is acceptable, but leading zeroes (e.g. "00", "07") are not
    base = 2
    N = 3
    assert base <= 10
    divN = from_fsm(
        Fsm(
            alphabet={str(i) for i in range(base)},
            states=frozenset(range(N)) | {"initial", "zero", None},
            initial="initial",
            finals={"zero", 0},
            map={
                "initial": {
                    "0": "zero",
                    **{str(j): j % N for j in range(1, base)},
                },
                "zero": {str(j): None for j in range(base)},
                None: {str(j): None for j in range(base)},
                **{
                    i: {str(j): (i * base + j) % N for j in range(base)}
                    for i in range(N)
                },
            },
        )
    )
    gen = divN.strings()
    a = next(gen)
    assert a == "0"
    for i in range(7):
        b = next(gen)
        assert int(a, base) + N == int(b, base)
        a = b


def test_bad_alphabet() -> None:
    # You can use anything you like in your FSM alphabet, but if you try to
    # convert it to an `rxelems` object then the only acceptable symbols are
    # single characters or `ANYTHING_ELSE`.

    # NOTE: This used to test with `None`, before type annotations were added.
    # However, `None` is not `OrderedHashable` and can't be used with an `Fsm`
    # alphabet at runtime to begin with, regardless of type annotations or even
    # expanding `AlphabetType` to the most general usable constraints.
    # By default, sorting a collection with `None` raises a `TypeError`.
    # That has nothing to do with `from_fsm`.
    bad_symbols: tuple[Any, ...] = ((), 0, ("a",), "", "aa", "ab", True)

    for bad_symbol in bad_symbols:
        f = Fsm(
            alphabet={bad_symbol},
            states={0},
            initial=0,
            finals=(),
            map={0: {bad_symbol: 0}},
        )

        with pytest.raises(TypeError, match="Symbol.*cannot be used"):
            from_fsm(f)


def test_dead_default() -> None:
    blockquote = from_fsm(
        Fsm(
            alphabet={"/", "*", ANYTHING_ELSE},
            states={0, 1, 2, 3, 4, 5},
            initial=0,
            finals={4},
            map={
                0: {"/": 1, ANYTHING_ELSE: 5, "*": 5},
                1: {"/": 5, ANYTHING_ELSE: 5, "*": 2},
                2: {"/": 2, ANYTHING_ELSE: 2, "*": 3},
                3: {"/": 4, ANYTHING_ELSE: 2, "*": 3},
                4: {"/": 5, ANYTHING_ELSE: 5, "*": 5},
                5: {"/": 5, ANYTHING_ELSE: 5, "*": 5},
            },
        )
    )
    assert str(blockquote) == "/\\*([^*]|\\*+[^*/])*\\*+/"


###############################################################################
# charclass set operations


def test_charclass_union() -> None:
    assert (parse("[ab]") | parse("[bc]")).reduce() == parse("[abc]")
    assert (parse("[ab]") | parse("[^bc]")).reduce() == parse("[^c]")
    assert (parse("[^ab]") | parse("[bc]")).reduce() == parse("[^a]")
    assert (parse("[^ab]") | parse("[^bc]")).reduce() == parse("[^b]")


def test_charclass_intersection() -> None:
    assert parse("[ab]") & parse("[bc]") == parse("b")
    assert parse("[ab]") & parse("[^bc]") == parse("a")
    assert parse("[^ab]") & parse("[bc]") == parse("c")
    assert parse("[^ab]") & parse("[^bc]") == parse("[^abc]")


###############################################################################
# Emptiness detection


def test_empty() -> None:
    assert not parse("a{0}").empty()
    assert parse("[]").empty()
    assert not parse("[]?").empty()
    assert parse("a[]").empty()
    assert not parse("a[]?").empty()
    assert not parse("a{0}").empty()
    assert not parse("[]?").empty()


###############################################################################
# Test everythingbut()


def test_everythingbut() -> None:
    # Regexes are usually gibberish but we make a few claims
    a = parse("a")
    notA = a.everythingbut().to_fsm()
    assert notA.accepts("")
    assert not notA.accepts("a")
    assert notA.accepts("aa")

    # everythingbut(), called twice, should take us back to where we started.
    beer = parse("beer")
    notBeer = beer.everythingbut()
    beer2 = notBeer.everythingbut()
    assert str(beer2) == "be{2}r"

    # ".*" becomes "[]" and vice versa under this call.
    assert str(parse(".*").everythingbut()) == "[]"
    assert str(parse("[]").everythingbut()) == ".*"


def test_isinstance_bug() -> None:
    # Problem relating to isinstance(). The class `Mult` was occurring as both
    # rxelems.Mult and as __main__.Mult and apparently these count as different
    # classes for some reason, so isinstance(m, Mult) was returning false.
    var = str(parse("").everythingbut()) + "aa" + str(parse("").everythingbut())
    assert var == ".+aa.+"

    starfree = parse(var).everythingbut()
    assert str(starfree) == "(.(a?[^a])*a{0,2})?"


###############################################################################


def test_equivalence() -> None:
    assert parse("aa*").equivalent(parse("a*a"))
    assert parse("([ab]*a|[bc]*c)?b*").equivalent(parse("b*(a[ab]*|c[bc]*)?"))


###############################################################################
# Test reversed()


def test_regex_reversal() -> None:
    assert parse("b").reversed() == parse("b")
    assert parse("e*").reversed() == parse("e*")
    assert parse("bear").reversed() == parse("raeb")
    assert parse("beer").reversed() == parse("reeb")
    assert parse("abc|def|ghi").reversed() == parse("cba|fed|ihg")
    assert parse("(abc)*d").reversed() == parse("d(cba)*")


###############################################################################
# Tests for some more set operations


def test_set_ops() -> None:
    assert parse("[abcd]") - parse("a") == parse("[bcd]")
    assert parse("[abcd]") ^ parse("[cdef]") == parse("[abef]")


###############################################################################
# Test methods for finding common parts of regular expressions.


def test_pattern_commonconc() -> None:
    # pylint: disable=protected-access
    assert str(parse("aa|aa")._commonconc()) == "aa"
    assert str(parse("abc|aa")._commonconc()) == "a"
    assert str(parse("a|bc")._commonconc()) == ""
    assert str(parse("cf{1,2}|cf")._commonconc()) == "cf"
    assert str(parse("ZA|ZB|ZC")._commonconc()) == "Z"
    assert str(parse("Z+A|ZB|ZZC")._commonconc()) == "Z"
    assert str(parse("a{2}b|a+c")._commonconc()) == "a"


def test_pattern_commonconc_suffix() -> None:
    # pylint: disable=protected-access
    assert str(parse("a|bc")._commonconc(suffix=True)) == ""
    assert str(parse("aa|bca")._commonconc(suffix=True)) == "a"
    assert str(parse("xyza|abca|a")._commonconc(suffix=True)) == "a"
    assert str(parse("f{2,3}c|fc")._commonconc(suffix=True)) == "fc"
    assert str(parse("aa")._commonconc(suffix=True)) == "aa"


###############################################################################
# Basic concatenation reduction tests


def test_reduce_concatenations() -> None:
    assert str(parse("aa").reduce()) == "a{2}"
    assert str(parse("bb").reduce()) == "b{2}"
    assert str(parse("b*b").reduce()) == "b+"
    assert str(parse("aa{2,}").reduce()) == "a{3,}"
    assert str(parse("a*a{2}").reduce()) == "a{2,}"
    assert str(parse("aa{0,8}").reduce()) == "a{1,9}"
    assert str(parse("b{0,8}b").reduce()) == "b{1,9}"
    assert str(parse("aab").reduce()) == "a{2}b"
    assert str(parse("abb").reduce()) == "ab{2}"
    assert str(parse("abb*").reduce()) == "ab+"
    assert str(parse("abbc").reduce()) == "ab{2}c"
    assert str(parse("a?ab").reduce()) == "a{1,2}b"
    assert str(parse("(ac{2}|bc+)c").reduce()) == "(ac|bc*)c{2}"
    assert str(parse("a(a{2}b|a+c)").reduce()) == "a{2}(a*c|ab)"
    assert str(parse("a{2,3}(a{2}b|a+c)").reduce()) == "a{3,4}(a*c|ab)"
    assert str(parse("(ba{2}|ca+)a{2,3}").reduce()) == "(ba|ca*)a{3,4}"
    assert str(parse("za{2,3}(a{2}b|a+c)").reduce()) == "za{3,4}(a*c|ab)"
    assert str(parse("(ba{2}|ca+)a{2,3}z").reduce()) == "(ba|ca*)a{3,4}z"
    assert str(parse("(a|bc)(a|bc)").reduce()) == "(a|bc){2}"
    assert str(parse("a+[ab]+").reduce()) == "a[ab]+"
    assert str(parse("a{3,8}[ab]+").reduce()) == "a{3}[ab]+"
    assert str(parse("[ab]+b+").reduce()) == "[ab]+b"
    assert str(parse("[ab]+a{3,8}").reduce()) == "[ab]+a{3}"
    assert str(parse("\\d+\\w+").reduce()) == "\\d\\w+"
    assert str(parse("[ab]+a?").reduce()) == "[ab]+"


###############################################################################
# Multiplication tests


def test_mult_multiplication() -> None:
    assert parse("(a{2,3}){1,1}").reduce() == parse("a{2,3}").reduce()
    assert parse("(a{2,3}){1}").reduce() == parse("a{2,3}").reduce()
    assert parse("(a{2,3})").reduce() == parse("a{2,3}").reduce()
    assert parse("(a{2,3}){4,5}").reduce() == parse("a{8,15}").reduce()
    assert parse("(a{2,}){2,}").reduce() == parse("a{4,}").reduce()


def test_even_star_bug2() -> None:
    # Defect: (a{2})* should NOT reduce to a*
    assert parse("(a{2})*").reduce() != parse("a*").reduce()


def test_two_or_more_qm_bug() -> None:
    assert str(parse("(a{2,})?").reduce()) == "(a{2,})?"


def test_two_two_bug() -> None:
    assert str(parse("(a{2}){2}").reduce()) == "a{4}"


###############################################################################
# Test intersection (&)


def test_mult_intersection() -> None:
    assert str(parse("a") & parse("a")) == "a"
    assert str(parse("a*") & parse("a")) == "a"
    assert str(parse("a") & parse("a?")) == "a"
    assert str(parse("a{2}") & parse("a{2,}")) == "a{2}"
    assert str(parse("a*") & parse("a+")) == "a+"
    assert str(parse("a{2}") & parse("a{4}")) == "[]"
    assert str(parse("a{3,}") & parse("a{3,}")) == "a{3,}"


def test_parse_regex_intersection() -> None:
    assert str(parse("a*") & parse("b*")) == ""
    assert str(parse("a") & parse("b")) == "[]"
    assert str(parse("\\d") & parse(".")) == "\\d"
    assert str(parse("\\d{2}") & parse("0.")) == "0\\d"
    assert str(parse("\\d{2}") & parse("19.*")) == "19"
    assert str(parse("\\d{3}") & parse("19.*")) == "19\\d"
    assert str(parse("abc...") & parse("...def")) == "abcdef"
    assert str(parse("[bc]*[ab]*") & parse("[ab]*[bc]*")) in {
        "([ab]*a|[bc]*c)?b*",
        "b*(a[ab]*|c[bc]*)?",
    }
    assert str(parse("\\W*")) == "\\W*"
    assert str(parse("[a-g0-8$%\\^]+")) == "[$%0-8\\^a-g]+"
    assert str(parse("[^d]{2,8}")) == "[^d]{2,8}"
    assert str(parse("\\W*") & parse("[a-g0-8$%\\^]+")) == "[$%\\^]+"
    assert str(parse("[ab]{1,2}") & parse("[^a]{1,2}")) == "b{1,2}"
    assert str(parse("[ab]?") & parse("[^a]?")) == "b?"
    assert parse("a{0,2}").matches("")
    assert parse("[ab]{0,2}").matches("")
    assert parse("[^a]{0,2}").matches("")
    assert parse("b{0,2}").matches("")
    assert str(parse("[ab]{0,2}") & parse("[^a]{0,2}")) == "b{0,2}"
    assert str(parse("[ab]{0,4}") & parse("[^a]{0,4}")) == "b{0,4}"
    assert str(parse("[abc]{0,8}") & parse("[^a]{0,8}")) == "[bc]{0,8}"
    assert (
        str(parse("[a-g0-8$%\\^]{0,8}") & parse("[^d]{0,8}")) == "[$%0-8\\^abcefg]{0,8}"
    )
    assert str(parse("[a-g0-8$%\\^]+") & parse("[^d]{0,8}")) == "[$%0-8\\^abcefg]{1,8}"
    assert str(parse("[a-g0-8$%\\^]+") & parse("[^d]{2,8}")) == "[$%0-8\\^abcefg]{2,8}"
    assert (
        str(parse("\\W*") & parse("[a-g0-8$%\\^]+") & parse("[^d]{2,8}"))
        == "[$%\\^]{2,8}"
    )
    assert (
        str(parse("\\d{4}-\\d{2}-\\d{2}") & parse("19.*")) == "19\\d{2}-\\d{2}-\\d{2}"
    )


def test_complexify() -> None:
    # Complexify!
    gen = (parse("[bc]*[ab]*") & parse("[ab]*[bc]*")).strings()
    assert next(gen) == ""
    assert next(gen) == "a"
    assert next(gen) == "b"
    assert next(gen) == "c"
    assert next(gen) == "aa"
    assert next(gen) == "ab"
    # no "ac"
    assert next(gen) == "ba"
    assert next(gen) == "bb"
    assert next(gen) == "bc"
    # no "ca"
    assert next(gen) == "cb"
    assert next(gen) == "cc"
    assert next(gen) == "aaa"


def test_silly_reduction() -> None:
    # This one is horrendous and we have to jump through some hoops to get to
    # a sensible result. Probably not a good unit test actually.
    long = (
        "(aa|bb*aa)a*|((ab|bb*ab)|(aa|bb*aa)a*b)"
        + "((ab|bb*ab)|(aa|bb*aa)a*b)*"
        + "(aa|bb*aa)a*|((ab|bb*ab)|(aa|bb*aa)a*b)"
        + "((ab|bb*ab)|(aa|bb*aa)a*b)*"
    )
    long_pat1 = parse(long)
    long_fsm = long_pat1.to_fsm().reversed()
    long_pat2 = from_fsm(long_fsm).reversed()
    assert str(long_pat2) == "[ab]*a[ab]"
    short = "[ab]*a?b*|[ab]*b?a*"
    assert str(parse(".*") & parse(short)) == "[ab]*"


###############################################################################
# reduce() tests


def test_mult_reduction_easy() -> None:
    assert str(parse("a").reduce()) == "a"
    assert str(parse("a").reduce()) == "a"
    assert str(parse("a?").reduce()) == "a?"
    assert str(parse("a{0}").reduce()) == ""
    assert str(parse("[]").reduce()) == "[]"
    assert str(parse("[]?").reduce()) == ""
    assert str(parse("[]{0}").reduce()) == ""
    assert str(parse("[]{0,5}").reduce()) == ""


def test_conc_reduction_basic() -> None:
    assert str(parse("a").reduce()) == "a"
    assert str(parse("a{3,4}").reduce()) == "a{3,4}"
    assert str(parse("ab").reduce()) == "ab"
    assert str(parse("a[]b").reduce()) == "[]"


def test_pattern_reduce_basic() -> None:
    assert str(parse("ab|cd").reduce()) == "ab|cd"
    assert str(parse("a{2}b{2}").reduce()) == "a{2}b{2}"
    assert str(parse("a{2}").reduce()) == "a{2}"
    assert str(parse("a").reduce()) == "a"
    assert str(parse("(((a)))").reduce()) == "a"


def test_empty_conc_suppression() -> None:
    assert str(parse("[]0\\d").reduce()) == "[]"


def test_nested_pattern_reduction() -> None:
    # a(d(ab|a*c)) -> ad(ab|a*c)
    assert str(parse("a(d(ab|a*c))").reduce()) == "ad(a*c|ab)"


def test_mult_factor_out_qm() -> None:
    # `Mult` contains a `Pattern` containing an empty `Conc`? Pull the empty
    # part out where it's external
    assert str(parse("a|b*|").reduce()) == "a|b*"
    assert str(parse("(a|b*|)").reduce()) == "a|b*"
    assert str(parse("(a|b*|)c").reduce()) == "(a|b*)c"
    # This happens even if `EMPTYSTRING` is the only thing left inside the
    # `Mult`
    assert str(parse("()").reduce()) == ""
    assert str(parse("([$%\\^]|){1}").reduce()) == "[$%\\^]?"


def test_remove_unnecessary_parens() -> None:
    # `Mult` contains a `Pattern` containing a single `Conc` containing a
    # single `Mult`? That can be reduced greatly
    assert str(parse("(a){2}b").reduce()) == "a{2}b"
    assert str(parse("(a?)+b").reduce()) == "a*b"
    assert str(parse("([ab])*").reduce()) == "[ab]*"
    assert str(parse("(c{1,2}){3,4}").reduce()) == "c{3,8}"


def test_obvious_reduction() -> None:
    assert str(parse("(a|b)*").reduce()) == "[ab]*"


def test_mult_squoosh() -> None:
    # sequence squooshing of mults within a `Conc`
    assert str(parse("[0-9a-fA-F][0-9a-fA-F][0-9a-fA-F]").reduce()) == "[0-9A-Fa-f]{3}"
    assert str(parse("[$%\\^]?[$%\\^]").reduce()) == "[$%\\^]{1,2}"
    assert (
        str(
            parse(
                "(|(|(|(|(|[$%\\^])[$%\\^])[$%\\^])[$%\\^])[$%\\^])[$%\\^][$%\\^]"
            ).reduce()
        )
        == "[$%\\^]{2,7}"
    )


def test_bad_reduction_bug() -> None:
    # DEFECT: "0{2}|1{2}" was erroneously reduced() to "[01]{2}"
    assert parse("0{2}|1{2}").reduce() != parse("[01]{2}")
    assert parse("0|[1-9]|ab").reduce() == parse("\\d|ab")
    assert parse("0|[1-9]|a{5,7}").reduce() == parse("\\d|a{5,7}")
    assert parse("0|(0|[1-9]|a{5,7})").reduce() == parse("0|(\\d|a{5,7})")
    # pylint: disable-next=fixme
    # TODO: should do better than this! Merge that 0


def test_common_prefix_pattern_reduction() -> None:
    assert str(parse("a{2}b|a+c").reduce()) == "a(a*c|ab)"


def test_epsilon_reduction() -> None:
    assert str(parse("|(ab)*|def").reduce()) == "(ab)*|def"
    assert str(parse("|(ab)+|def").reduce()) == "(ab)*|def"
    assert str(parse("|.+").reduce()) == ".*"
    assert str(parse("|a+|b+").reduce()) in {"a+|b*", "a*|b+"}


def test_charclass_intersection_2() -> None:
    assert (parse("[A-z]") & parse("[^g]")).reduce() == parse("[A-fh-z]").reduce()


def test_reduce_boom() -> None:
    # make sure recursion problem in reduce() has gone away
    assert str(parse("([1-9]|0)").reduce()) == "\\d"


def test_new_reduce() -> None:
    # The @reduce_after decorator has been removed from many methods since it
    # takes unnecessary time which the user may not wish to spend.
    # This alters the behaviour of several methods and also exposes a new
    # opportunity for `Conc.reduce()`
    assert str(parse("a()").reduce()) == "a"
    assert str(parse("a()()").reduce()) == "a"
    assert str(parse("a.b()()").reduce()) == "a.b"


def test_main_bug() -> None:
    assert str(parse("a*").reduce()) == "a*"
    assert str(parse("a|a*").reduce()) == "a*"
    assert str(parse("a{1,2}|a{3,4}|bc").reduce()) == "a{1,4}|bc"
    assert str(parse("a{1,2}|bc|a{3,4}").reduce()) == "a{1,4}|bc"
    assert str(parse("a{1,2}|a{3,4}|a{5,6}|bc").reduce()) == "a{1,6}|bc"
    assert str(parse("a{1,2}|a{3}|a{5,6}").reduce()) == "a{1,2}(a?|a{4})"
    assert str(parse("a{1,2}|a{3}|a{5,6}|bc").reduce()) == "a{1,3}|a{5,6}|bc"
    assert str(parse("a{1,2}|a{4}|a{5,6}").reduce()) == "a{1,2}(a{3,4})?"
    assert str(parse("a{1,2}|a{4}|a{5,6}|bc").reduce()) == "a{1,2}|a{4,6}|bc"
    assert str((parse("a") | parse("a*")).reduce()) == "a*"


def test_bug_28_b() -> None:
    # Defect in rxelems.to_fsm()
    assert not parse("(ab*)*").to_fsm().accepts("bb")


def test_derive() -> None:
    assert str(parse("a+").derive("a")) == "a*"
    assert str(parse("a+|b+").derive("a")) == "a*"
    assert str(parse("abc|ade").derive("a")) == "bc|de"
    assert str(parse("abc|ade").derive("ab")) == "c"
    assert str(parse("abc|ade").derive("c")) == "[]"


def test_bug_36_1() -> None:
    etc1 = parse(".*").to_fsm()
    etc2 = parse("s.*").to_fsm()
    assert etc1.accepts("s")
    assert etc2.accepts("s")
    assert not etc1.isdisjoint(etc2)
    assert not etc2.isdisjoint(etc1)


def test_bug_36_2() -> None:
    etc1 = parse("/etc/.*").to_fsm()
    etc2 = parse("/etc/something.*").to_fsm()
    assert etc1.accepts("/etc/something")
    assert etc2.accepts("/etc/something")
    assert not etc1.isdisjoint(etc2)
    assert not etc2.isdisjoint(etc1)


def test_isdisjoint() -> None:
    xyzzy = parse("xyz(zy)?")
    xyz = parse("xyz")
    blippy = parse("blippy")
    assert xyzzy.isdisjoint(blippy)
    assert not xyzzy.isdisjoint(xyz)


def test_bug_slow() -> None:
    # issue #43
    m = Fsm(
        alphabet={"R", "L", "U", "D"},
        states={
            0,
            1,
            2,
            3,
            4,
            5,
            6,
            7,
            8,
            9,
            10,
            11,
            12,
            13,
            14,
            15,
            16,
            17,
            18,
            19,
            20,
            21,
        },
        initial=0,
        finals={20},
        map={
            0: {"R": 21, "L": 21, "U": 2, "D": 1},
            1: {"R": 21, "L": 3, "U": 21, "D": 21},
            2: {"R": 21, "L": 4, "U": 21, "D": 21},
            3: {"R": 21, "L": 21, "U": 5, "D": 21},
            4: {"R": 21, "L": 21, "U": 21, "D": 6},
            5: {"R": 7, "L": 21, "U": 21, "D": 21},
            6: {"R": 8, "L": 21, "U": 21, "D": 21},
            7: {"R": 21, "L": 21, "U": 9, "D": 21},
            8: {"R": 21, "L": 21, "U": 21, "D": 10},
            9: {"R": 21, "L": 11, "U": 21, "D": 21},
            10: {"R": 21, "L": 12, "U": 21, "D": 21},
            11: {"R": 21, "L": 13, "U": 21, "D": 21},
            12: {"R": 21, "L": 14, "U": 21, "D": 21},
            13: {"R": 21, "L": 21, "U": 21, "D": 15},
            14: {"R": 21, "L": 21, "U": 16, "D": 21},
            15: {"R": 17, "L": 21, "U": 21, "D": 21},
            16: {"R": 18, "L": 21, "U": 21, "D": 21},
            17: {"R": 21, "L": 21, "U": 21, "D": 19},
            18: {"R": 21, "L": 21, "U": 19, "D": 21},
            19: {"R": 21, "L": 20, "U": 21, "D": 21},
            20: {"R": 21, "L": 21, "U": 21, "D": 21},
            21: {"R": 21, "L": 21, "U": 21, "D": 21},
        },
    )
    t1 = time.time()
    ll = from_fsm(m)
    t2 = time.time()
    assert (t2 - t1) < 60  # should finish in way under 1s
    assert ll == parse("(DLURULLDRD|ULDRDLLURU)L").reduce()


def test_bug_48_simpler() -> None:
    assert (
        str(
            from_fsm(
                Fsm(
                    alphabet={"d"},
                    states={0, 1, 2},
                    initial=0,
                    finals={1},
                    map={
                        0: {"d": 1},
                        1: {"d": 2},
                        2: {"d": 2},
                    },
                )
            )
        )
        == "d"
    )


def test_bug_48() -> None:
<<<<<<< HEAD
=======
    # pylint: disable=too-many-locals

    S5, S26, S45, S63, S80, S97, S113, S127, S140, S152, S163, S175, S182 = range(13)
    char0, char1, char2, char3, char4, char5, char6, char7, char8 = (
        "_",
        "a",
        "d",
        "e",
        "g",
        "m",
        "n",
        "o",
        "p",
    )

>>>>>>> e31bcef2
    machine = Fsm(
        alphabet={"_", "a", "d", "e", "g", "m", "n", "o", "p"},
        states={0, 1, 2, 3, 4, 5, 6, 7, 8, 9, 10, 11, 12, 13},
        initial=0,
        finals={12},
        map={
            0: {"_": 13, "a": 13, "d": 1, "e": 13, "g": 13, "m": 13, "n": 13, "o": 13, "p": 13},
            1: {"_": 13, "a": 2, "d": 13, "e": 13, "g": 13, "m": 13, "n": 13, "o": 13, "p": 13},
            2: {"_": 13, "a": 13, "d": 13, "e": 13, "g": 13, "m": 3, "n": 13, "o": 13, "p": 13},
            3: {"_": 13, "a": 4, "d": 13, "e": 13, "g": 13, "m": 13, "n": 13, "o": 13, "p": 13},
            4: {"_": 13, "a": 13, "d": 13, "e": 13, "g": 5, "m": 13, "n": 13, "o": 13, "p": 13},
            5: {"_": 13, "a": 13, "d": 13, "e": 6, "g": 13, "m": 13, "n": 13, "o": 13, "p": 13},
            6: {"_": 7, "a": 13, "d": 13, "e": 13, "g": 13, "m": 13, "n": 13, "o": 13, "p": 13},
            7: {"_": 13, "a": 13, "d": 13, "e": 13, "g": 13, "m": 13, "n": 13, "o": 8, "p": 13},
            8: {"_": 13, "a": 13, "d": 13, "e": 13, "g": 13, "m": 13, "n": 9, "o": 13, "p": 13},
            9: {"_": 10, "a": 13, "d": 13, "e": 13, "g": 13, "m": 13, "n": 13, "o": 13, "p": 13},
            10: {"_": 13, "a": 13, "d": 13, "e": 13, "g": 13, "m": 11, "n": 13, "o": 13, "p": 13},
            11: {"_": 13, "a": 13, "d": 13, "e": 13, "g": 13, "m": 13, "n": 13, "o": 13, "p": 12},
            12: {"_": 13, "a": 13, "d": 13, "e": 13, "g": 13, "m": 13, "n": 13, "o": 13, "p": 13},
            13: {"_": 13, "a": 13, "d": 13, "e": 13, "g": 13, "m": 13, "n": 13, "o": 13, "p": 13},
        },
    )

    rex = from_fsm(machine)
    assert str(rex) == "damage_on_mp"


def test_pickle() -> None:
    f1 = parse("a{0,4}").to_fsm()
    f2 = parse("a{0,3}").to_fsm()

    assert f2 < f1

    f1_unpickled = pickle.loads(pickle.dumps(f1))
    f2_unpickled = pickle.loads(pickle.dumps(f2))

    assert f2_unpickled < f1_unpickled<|MERGE_RESOLUTION|>--- conflicted
+++ resolved
@@ -1018,24 +1018,6 @@
 
 
 def test_bug_48() -> None:
-<<<<<<< HEAD
-=======
-    # pylint: disable=too-many-locals
-
-    S5, S26, S45, S63, S80, S97, S113, S127, S140, S152, S163, S175, S182 = range(13)
-    char0, char1, char2, char3, char4, char5, char6, char7, char8 = (
-        "_",
-        "a",
-        "d",
-        "e",
-        "g",
-        "m",
-        "n",
-        "o",
-        "p",
-    )
-
->>>>>>> e31bcef2
     machine = Fsm(
         alphabet={"_", "a", "d", "e", "g", "m", "n", "o", "p"},
         states={0, 1, 2, 3, 4, 5, 6, 7, 8, 9, 10, 11, 12, 13},
