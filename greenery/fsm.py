# -*- coding: utf-8 -*-

'''
	Finite state machine library.
'''

class anything_else_cls:
	'''
		This is a surrogate symbol which you can use in your finite state machines
		to represent "any symbol not in the official alphabet". For example, if your
		state machine's alphabet is {"a", "b", "c", "d", fsm.anything_else}, then
		you can pass "e" in as a symbol and it will be converted to
		fsm.anything_else, then follow the appropriate transition.
	'''
	def __str__(self):
		return "anything_else"
	def __repr__(self):
		return "anything_else"

# We use a class instance because that gives us control over how the special
# value gets serialised. Otherwise this would just be `object()`.
anything_else = anything_else_cls()

def key(symbol):
	'''Ensure `fsm.anything_else` always sorts last'''
	return (symbol is anything_else, symbol)

class OblivionError(Exception):
	'''
		This exception is thrown while `crawl()`ing an FSM if we transition to the
		oblivion state. For example while crawling two FSMs in parallel we may
		transition to the oblivion state of both FSMs at once. This warrants an
		out-of-bound signal which will reduce the complexity of the new FSM's map.
	'''
	pass

class fsm:
	'''
		A Finite State Machine or FSM has an alphabet and a set of states. At any
		given moment, the FSM is in one state. When passed a symbol from the
		alphabet, the FSM jumps to another state (or possibly the same state).
		A map (Python dictionary) indicates where to jump.
		One state is nominated as a starting state. Zero or more states are
		nominated as final states. If, after consuming a string of symbols,
		the FSM is in a final state, then it is said to "accept" the string.
		This class also has some pretty powerful methods which allow FSMs to
		be concatenated, alternated between, multiplied, looped (Kleene star
		closure), intersected, and simplified.
		The majority of these methods are available using operator overloads.
	'''
	def __setattr__(self, name, value):
		'''Immutability prevents some potential problems.'''
		raise Exception("This object is immutable.")

	def __init__(self, alphabet, states, initial, finals, map):
		'''
			`alphabet` is an iterable of symbols the FSM can be fed.
			`states` is the set of states for the FSM
			`initial` is the initial state
			`finals` is the set of accepting states
			`map` may be sparse (i.e. it may omit transitions). In the case of omitted
			transitions, a non-final "oblivion" state is simulated.
		'''

		# Validation. Thanks to immutability, this only needs to be carried out once.
		if not initial in states:
			raise Exception("Initial state " + repr(initial) + " must be one of " + repr(states))
		if not finals.issubset(states):
			raise Exception("Final states " + repr(finals) + " must be a subset of " + repr(states))
		for state in map.keys():
			for symbol in map[state]:
				if not map[state][symbol] in states:
					raise Exception("Transition for state " + repr(state) + " and symbol " + repr(symbol) + " leads to " + repr(map[state][symbol]) + ", which is not a state")

		# Initialise the hard way due to immutability.
		self.__dict__["alphabet"] = set(alphabet)
		self.__dict__["states"  ] = set(states)
		self.__dict__["initial" ] = initial
		self.__dict__["finals"  ] = set(finals)
		self.__dict__["map"     ] = map

	def accepts(self, input):
		'''
			Test whether the present FSM accepts the supplied string (iterable of
			symbols). Equivalently, consider `self` as a possibly-infinite set of
			strings and test whether `string` is a member of it.
			This is actually mainly used for unit testing purposes.
			If `fsm.anything_else` is in your alphabet, then any symbol not in your
			alphabet will be converted to `fsm.anything_else`.
		'''
		state = self.initial
		for symbol in input:
			if anything_else in self.alphabet and not symbol in self.alphabet:
				symbol = anything_else

			# Missing transition = transition to dead state
			if not (state in self.map and symbol in self.map[state]):
				return False

			state = self.map[state][symbol]
		return state in self.finals

	def __contains__(self, string):
		'''
			This lets you use the syntax `"a" in fsm1` to see whether the string "a"
			is in the set of strings accepted by `fsm1`.
		'''
		return self.accepts(string)

	def reduce(self):
		'''
			A result by Brzozowski (1963) shows that a minimal finite state machine
			equivalent to the original can be obtained by reversing the original
			twice.
		'''
		return reversed(reversed(self))

	def __repr__(self):
		string = "fsm("
		string += "alphabet = " + repr(self.alphabet)
		string += ", states = " + repr(self.states)
		string += ", initial = " + repr(self.initial)
		string += ", finals = " + repr(self.finals)
		string += ", map = " + repr(self.map)
		string += ")"
		return string

	def __str__(self):
		rows = []

		# top row
		row = ["", "name", "final?"]
		row.extend(str(symbol) for symbol in sorted(self.alphabet, key=key))
		rows.append(row)

		# other rows
		for state in self.states:
			row = []
			if state == self.initial:
				row.append("*")
			else:
				row.append("")
			row.append(str(state))
			if state in self.finals:
				row.append("True")
			else:
				row.append("False")
			for symbol in sorted(self.alphabet, key=key):
				if state in self.map and symbol in self.map[state]:
					row.append(str(self.map[state][symbol]))
				else:
					row.append("")
			rows.append(row)

		# column widths
		colwidths = []
		for x in range(len(rows[0])):
			colwidths.append(max(len(str(rows[y][x])) for y in range(len(rows))) + 1)

		# apply padding
		for y in range(len(rows)):
			for x in range(len(rows[y])):
				rows[y][x] = rows[y][x].ljust(colwidths[x])

		# horizontal line
		rows.insert(1, ["-" * colwidth for colwidth in colwidths])

		return "".join("".join(row) + "\n" for row in rows)

	def concatenate(*fsms):
		'''
			Concatenate arbitrarily many finite state machines together.
		'''
		alphabet = set().union(*[fsm.alphabet for fsm in fsms])

		def connect_all(i, substate):
			'''
				Take a state in the numbered FSM and return a set containing it, plus
				(if it's final) the first state from the next FSM, plus (if that's
				final) the first state from the next but one FSM, plus...
			'''
			result = {(i, substate)}
			while i < len(fsms) - 1 and substate in fsms[i].finals:
				i += 1
				substate = fsms[i].initial
				result.add((i, substate))
			return result

		# Use a superset containing states from all FSMs at once.
		# We start at the start of the first FSM. If this state is final in the
		# first FSM, then we are also at the start of the second FSM. And so on.
		initial = set()
		if len(fsms) > 0:
			initial.update(connect_all(0, fsms[0].initial))
		initial = frozenset(initial)

		def final(state):
			'''If you're in a final state of the final FSM, it's final'''
			for (i, substate) in state:
				if i == len(fsms) - 1 and substate in fsms[i].finals:
					return True
			return False

		def follow(current, symbol):
			'''
				Follow the collection of states through all FSMs at once, jumping to the
				next FSM if we reach the end of the current one
				TODO: improve all follow() implementations to allow for dead metastates?
			'''
			next = set()
			for (i, substate) in current:
				fsm = fsms[i]
				if substate in fsm.map and symbol in fsm.map[substate]:
					next.update(connect_all(i, fsm.map[substate][symbol]))
			if len(next) == 0:
				raise OblivionError
			return frozenset(next)

		return crawl(alphabet, initial, final, follow).reduce()

	def __add__(self, other):
		'''
			Concatenate two finite state machines together.
			For example, if self accepts "0*" and other accepts "1+(0|1)",
			will return a finite state machine accepting "0*1+(0|1)".
			Accomplished by effectively following non-deterministically.
			Call using "fsm3 = fsm1 + fsm2"
		'''
		return self.concatenate(other)

	def star(self):
		'''
			If the present FSM accepts X, returns an FSM accepting X* (i.e. 0 or
			more Xes). This is NOT as simple as naively connecting the final states
			back to the initial state: see (b*ab)* for example.
		'''
		alphabet = self.alphabet

<<<<<<< HEAD
		initial = {self.initial}
=======
		initial = [self.initial]
>>>>>>> 81693b58

		def follow(state, symbol):
			next = set()
			for substate in state:
				if substate in self.map and symbol in self.map[substate]:
					next.add(self.map[substate][symbol])

				# If one of our substates is final, then we can also consider
				# transitions from the initial state of the original FSM.
				if substate in self.finals \
				and self.initial in self.map \
				and symbol in self.map[self.initial]:
					next.add(self.map[self.initial][symbol])

			if len(next) == 0:
				raise OblivionError

			return frozenset(next)

		def final(state):
			return any(substate in self.finals for substate in state)

		return crawl(alphabet, initial, final, follow) | epsilon(alphabet)

	def times(self, multiplier):
		'''
			Given an FSM and a multiplier, return the multiplied FSM.
		'''
		if multiplier < 0:
			raise Exception("Can't multiply an FSM by " + repr(multiplier))

		alphabet = self.alphabet

		# metastate is a set of iterations+states
		initial = {(self.initial, 0)}

		def final(state):
			'''If the initial state is final then multiplying doesn't alter that'''
			for (substate, iteration) in state:
				if substate == self.initial \
				and (self.initial in self.finals or iteration == multiplier):
					return True
			return False

		def follow(current, symbol):
			next = []
			for (substate, iteration) in current:
				if iteration < multiplier \
				and substate in self.map \
				and symbol in self.map[substate]:
					next.append((self.map[substate][symbol], iteration))
					# final of self? merge with initial on next iteration
					if self.map[substate][symbol] in self.finals:
						next.append((self.initial, iteration + 1))
			if len(next) == 0:
				raise OblivionError
			return frozenset(next)

		return crawl(alphabet, initial, final, follow).reduce()

	def __mul__(self, multiplier):
		'''
			Given an FSM and a multiplier, return the multiplied FSM.
		'''
		return self.times(multiplier)

	def union(*fsms):
		'''
			Treat `fsms` as a collection of arbitrary FSMs and return the union FSM.
			Can be used as `fsm1.union(fsm2, ...)` or `fsm.union(fsm1, ...)`. `fsms`
			may be empty.
		'''
		return parallel(fsms, any)

	def __or__(self, other):
		'''
			Alternation.
			Return a finite state machine which accepts any sequence of symbols
			that is accepted by either self or other. Note that the set of strings
			recognised by the two FSMs undergoes a set union.
			Call using "fsm3 = fsm1 | fsm2"
		'''
		return self.union(other)

	def intersection(*fsms):
		'''
			Intersection.
			Take FSMs and AND them together. That is, return an FSM which
			accepts any sequence of symbols that is accepted by both of the original
			FSMs. Note that the set of strings recognised by the two FSMs undergoes
			a set intersection operation.
			Call using "fsm3 = fsm1 & fsm2"
		'''
		return parallel(fsms, all)

	def __and__(self, other):
		'''
			Treat the FSMs as sets of strings and return the intersection of those
			sets in the form of a new FSM. `fsm1.intersection(fsm2, ...)` or
			`fsm.intersection(fsm1, ...)` are acceptable.
		'''
		return self.intersection(other)

	def symmetric_difference(*fsms):
		'''
			Treat `fsms` as a collection of sets of strings and compute the symmetric
			difference of them all. The python set method only allows two sets to be
			operated on at once, but we go the extra mile since it's not too hard.
		'''
		return parallel(fsms, lambda accepts: (accepts.count(True) % 2) == 1)

	def __xor__(self, other):
		'''
			Symmetric difference. Returns an FSM which recognises only the strings
			recognised by `self` or `other` but not both.
		'''
		return self.symmetric_difference(other)

	def everythingbut(self):
		'''
			Return a finite state machine which will accept any string NOT
			accepted by self, and will not accept any string accepted by self.
			This is more complicated if there are missing transitions, because the
			missing "dead" state must now be reified.
		'''
		alphabet = self.alphabet

		initial = {0 : self.initial}

		def follow(current, symbol):
			next = {}
			if 0 in current and current[0] in self.map and symbol in self.map[current[0]]:
				next[0] = self.map[current[0]][symbol]
			return next

		# state is final unless the original was
		def final(state):
			return not (0 in state and state[0] in self.finals)

		return crawl(alphabet, initial, final, follow).reduce()

	def reversed(self):
		'''
			Return a new FSM such that for every string that self accepts (e.g.
			"beer", the new FSM accepts the reversed string ("reeb").
		'''
		alphabet = self.alphabet

		# Start from a composite "state-set" consisting of all final states.
		# If there are no final states, this set is empty and we'll find that
		# no other states get generated.
		initial = frozenset(self.finals)

		# Find every possible way to reach the current state-set
		# using this symbol.
		def follow(current, symbol):
			next = frozenset([
				prev
				for prev in self.map
				for state in current
				if symbol in self.map[prev] and self.map[prev][symbol] == state
			])
			if len(next) == 0:
				raise OblivionError
			return next

		# A state-set is final if the initial state is in it.
		def final(state):
			return self.initial in state

		# Man, crawl() is the best!
		return crawl(alphabet, initial, final, follow)
		# Do not reduce() the result, since reduce() calls us in turn

	def __reversed__(self):
		'''
			Return a new FSM such that for every string that self accepts (e.g.
			"beer", the new FSM accepts the reversed string ("reeb").
		'''
		return self.reversed()

	def islive(self, state):
		'''A state is "live" if a final state can be reached from it.'''
		reachable = [state]
		i = 0
		while i < len(reachable):
			current = reachable[i]
			if current in self.finals:
				return True
			if current in self.map:
				for symbol in self.map[current]:
					next = self.map[current][symbol]
					if next not in reachable:
						reachable.append(next)
			i += 1
		return False

	def empty(self):
		'''
			An FSM is empty if it recognises no strings. An FSM may be arbitrarily
			complicated and have arbitrarily many final states while still recognising
			no strings because those final states may all be inaccessible from the
			initial state. Equally, an FSM may be non-empty despite having an empty
			alphabet if the initial state is final.
		'''
		return not self.islive(self.initial)

	def strings(self):
		'''
			Generate strings (lists of symbols) that this FSM accepts. Since there may
			be infinitely many of these we use a generator instead of constructing a
			static list. Strings will be sorted in order of length and then lexically.
			This procedure uses arbitrary amounts of memory but is very fast. There
			may be more efficient ways to do this, that I haven't investigated yet.
			You can use this in list comprehensions.
		'''

		# Many FSMs have "dead states". Once you reach a dead state, you can no
		# longer reach a final state. Since many strings may end up here, it's
		# advantageous to constrain our search to live states only.
		livestates = set(state for state in self.states if self.islive(state))

		# We store a list of tuples. Each tuple consists of an input string and the
		# state that this input string leads to. This means we don't have to run the
		# state machine from the very beginning every time we want to check a new
		# string.
		strings = []

		# Initial entry (or possibly not, in which case this is a short one)
		cstate = self.initial
		cstring = []
		if cstate in livestates:
			if cstate in self.finals:
				yield cstring
			strings.append((cstring, cstate))

		# Fixed point calculation
		i = 0
		while i < len(strings):
			(cstring, cstate) = strings[i]
			if cstate in self.map:
				for symbol in sorted(self.map[cstate], key=key):
					nstate = self.map[cstate][symbol]
					nstring = cstring + [symbol]
					if nstate in livestates:
						if nstate in self.finals:
							yield nstring
						strings.append((nstring, nstate))
			i += 1

	def __iter__(self):
		'''
			This allows you to do `for string in fsm1` as a list comprehension!
		'''
		return self.strings()

	def equivalent(self, other):
		'''
			Two FSMs are considered equivalent if they recognise the same strings.
			Or, to put it another way, if their symmetric difference recognises no
			strings.
		'''
		return (self ^ other).empty()

	def __eq__(self, other):
		'''
			You can use `fsm1 == fsm2` to determine whether two FSMs recognise the
			same strings.
		'''
		return self.equivalent(other)

	def different(self, other):
		'''
			Two FSMs are considered different if they have a non-empty symmetric
			difference.
		'''
		return not (self ^ other).empty()

	def __ne__(self, other):
		'''
			Use `fsm1 != fsm2` to determine whether two FSMs recognise different
			strings.
		'''
		return self.different(other)

	def difference(*fsms):
		'''
			Difference. Returns an FSM which recognises only the strings
			recognised by the first FSM in the list, but none of the others.
		'''
		return parallel(fsms, lambda accepts: accepts[0] and not any(accepts[1:]))

	def __sub__(self, other):
		return self.difference(other)

	def cardinality(self):
		'''
			Consider the FSM as a set of strings and return the cardinality of that
			set, or raise an OverflowError if there are infinitely many
		'''
		num_strings = {}
		def get_num_strings(state):
			# Many FSMs have at least one oblivion state
			if self.islive(state):
				if state in num_strings:
					if num_strings[state] is None: # "computing..."
						# Recursion! There are infinitely many strings recognised
						raise OverflowError(state)
					return num_strings[state]
				num_strings[state] = None # i.e. "computing..."

				n = 0
				if state in self.finals:
					n += 1
				if state in self.map:
					for symbol in self.map[state]:
						n += get_num_strings(self.map[state][symbol])
				num_strings[state] = n

			else:
				# Dead state
				num_strings[state] = 0

			return num_strings[state]

		return get_num_strings(self.initial)

	def __len__(self):
		'''
			Consider the FSM as a set of strings and return the cardinality of that
			set, or raise an OverflowError if there are infinitely many
		'''
		return self.cardinality()

	def isdisjoint(self, other):
		'''
			Treat `self` and `other` as sets of strings and see if they are disjoint
		'''
		return (self & other).empty()

	def issubset(self, other):
		'''
			Treat `self` and `other` as sets of strings and see if `self` is a subset
			of `other`... `self` recognises no strings which `other` doesn't.
		'''
		return (self - other).empty()

	def __le__(self, other):
		'''
			Treat `self` and `other` as sets of strings and see if `self` is a subset
			of `other`... `self` recognises no strings which `other` doesn't.
		'''
		return self.issubset(other)

	def ispropersubset(self, other):
		'''
			Treat `self` and `other` as sets of strings and see if `self` is a proper
			subset of `other`.
		'''
		return self <= other and self != other

	def __lt__(self, other):
		'''
			Treat `self` and `other` as sets of strings and see if `self` is a strict
			subset of `other`.
		'''
		return self.ispropersubset(other)

	def issuperset(self, other):
		'''
			Treat `self` and `other` as sets of strings and see if `self` is a
			superset of `other`.
		'''
		return (other - self).empty()

	def __ge__(self, other):
		'''
			Treat `self` and `other` as sets of strings and see if `self` is a
			superset of `other`.
		'''
		return self.issuperset(other)

	def ispropersuperset(self, other):
		'''
			Treat `self` and `other` as sets of strings and see if `self` is a proper
			superset of `other`.
		'''
		return self >= other and self != other

	def __gt__(self, other):
		'''
			Treat `self` and `other` as sets of strings and see if `self` is a
			strict superset of `other`.
		'''
		return self.ispropersuperset(other)

	def copy(self):
		'''
			For completeness only, since `set.copy()` also exists. FSM objects are
			immutable, so I can see only very odd reasons to need this.
		'''
		return fsm(
			alphabet = self.alphabet,
			states   = self.states,
			initial  = self.initial,
			finals   = self.finals,
			map      = self.map,
		)

	def derive(self, input):
		'''
			Compute the Brzozowski derivative of this FSM with respect to the input
			string of symbols. <https://en.wikipedia.org/wiki/Brzozowski_derivative>
			If any of the symbols are not members of the alphabet, that's a KeyError.
			If you fall into oblivion, then the derivative is an FSM accepting no
			strings.
		'''
		try:
			# Consume the input string.
			state = self.initial
			for symbol in input:
				if not symbol in self.alphabet:
					if not anything_else in self.alphabet:
						raise KeyError(symbol)
					symbol = anything_else

				# Missing transition = transition to dead state
				if not (state in self.map and symbol in self.map[state]):
					raise OblivionError

				state = self.map[state][symbol]

			# OK so now we have consumed that string, use the new location as the
			# starting point.
			return fsm(
				alphabet = self.alphabet,
				states   = self.states,
				initial  = state,
				finals   = self.finals,
				map      = self.map,
			)

		except OblivionError:
			# Fell out of the FSM. The derivative of this FSM is the empty FSM.
			return null(self.alphabet)

def null(alphabet):
	'''
		An FSM accepting nothing (not even the empty string). This is
		demonstrates that this is possible, and is also extremely useful
		in some situations
	'''
	return fsm(
		alphabet = alphabet,
		states   = {0},
		initial  = 0,
		finals   = set(),
		map      = {
			0: dict([(symbol, 0) for symbol in alphabet]),
		},
	)

def epsilon(alphabet):
	'''
		Return an FSM matching an empty string, "", only.
		This is very useful in many situations
	'''
	return fsm(
		alphabet = alphabet,
		states   = {0},
		initial  = 0,
		finals   = {0},
		map      = {},
	)

def parallel(fsms, test):
	'''
		Crawl several FSMs in parallel, mapping the states of a larger meta-FSM.
		To determine whether a state in the larger FSM is final, pass all of the
		finality statuses (e.g. [True, False, False] to `test`.
	'''
	alphabet = set().union(*[fsm.alphabet for fsm in fsms])

	initial = dict([(i, fsm.initial) for (i, fsm) in enumerate(fsms)])

	# dedicated function accepts a "superset" and returns the next "superset"
	# obtained by following this transition in the new FSM
	def follow(current, symbol):
		next = {}
		for i in range(len(fsms)):
			if i in current \
			and current[i] in fsms[i].map \
			and symbol in fsms[i].map[current[i]]:
				next[i] = fsms[i].map[current[i]][symbol]
		if len(next.keys()) == 0:
			raise OblivionError
		return next

	# Determine the "is final?" condition of each substate, then pass it to the
	# test to determine finality of the overall FSM.
	def final(state):
		accepts = [i in state and state[i] in fsm.finals for (i, fsm) in enumerate(fsms)]
		return test(accepts)

	return crawl(alphabet, initial, final, follow).reduce()

def crawl(alphabet, initial, final, follow):
	'''
		Given the above conditions and instructions, crawl a new unknown FSM,
		mapping its states, final states and transitions. Return the new FSM.
		This is a pretty powerful procedure which could potentially go on
		forever if you supply an evil version of follow().
	'''

	states = [initial]
	finals = set()
	map = {}

	# iterate over a growing list
	i = 0
	while i < len(states):
		state = states[i]

		# add to finals
		if final(state):
			finals.add(i)

		# compute map for this state
		map[i] = {}
		for symbol in sorted(alphabet, key=key):
			try:
				next = follow(state, symbol)

				try:
					j = states.index(next)
				except ValueError:
					j = len(states)
					states.append(next)

			except OblivionError:
				# Reached an oblivion state. Don't list it.
				continue

			map[i][symbol] = j

		i += 1

	return fsm(
		alphabet = alphabet,
		states   = range(len(states)),
		initial  = 0,
		finals   = finals,
		map      = map,
	)<|MERGE_RESOLUTION|>--- conflicted
+++ resolved
@@ -236,11 +236,7 @@
 		'''
 		alphabet = self.alphabet
 
-<<<<<<< HEAD
 		initial = {self.initial}
-=======
-		initial = [self.initial]
->>>>>>> 81693b58
 
 		def follow(state, symbol):
 			next = set()
