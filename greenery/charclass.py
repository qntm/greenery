--- conflicted
+++ resolved
@@ -181,11 +181,7 @@
     ) -> Fsm:
         alphabet = self.alphabet() if alphabet is None else frozenset(alphabet)
 
-<<<<<<< HEAD
-        map: dict[int | str | None, dict[str | AnythingElse, int | str | None]]
-
         # 0 is initial, 1 is final, 2 is dead
-
         # If negated, make a singular FSM accepting any other characters
         # If normal, make a singular FSM accepting only these characters
         map = {
@@ -198,11 +194,6 @@
             1: dict([(symbol, 2) for symbol in alphabet]),
             2: dict([(symbol, 2) for symbol in alphabet]),
         }
-=======
-        # If negated, make a singular FSM accepting any other characters
-        # If normal, make a singular FSM accepting only these characters
-        symbols = (alphabet - self.chars) if self.negated else self.chars
->>>>>>> e31bcef2
 
         # State 0 is initial, 1 is final
         return Fsm(
