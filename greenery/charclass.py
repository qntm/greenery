--- conflicted
+++ resolved
@@ -15,10 +15,6 @@
 )
 
 from dataclasses import dataclass
-<<<<<<< HEAD
-=======
-from typing import FrozenSet, Union
->>>>>>> 8fed50d9
 
 from .fsm import ANYTHING_ELSE, Fsm
 
